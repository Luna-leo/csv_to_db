--- conflicted
+++ resolved
@@ -427,7 +427,6 @@
             except Exception:
                 continue
 
-<<<<<<< HEAD
     # 1.5) 新規データを既存スキーマへ合わせる
     if existing_metas:
         write_schema = pa.unify_schemas(
@@ -437,8 +436,7 @@
     else:
         write_schema = tbl.schema
 
-=======
->>>>>>> c012c6c1
+
     # 1) 書き出しつつ各ファイルのメタデータを収集
     meta_collector: list[pq.FileMetaData] = []
 
