import polars as pl
import duckdb
from pathlib import Path
import pyarrow.dataset as ds
import zipfile
from datetime import datetime

def search_csv_file(
    target_path: Path, file_name_pattern: list[str] | None = None
) -> list[Path]:
    """Search for CSV files matching the given patterns under ``target_path``.

    This function also looks inside ``.zip`` archives and extracts any CSV
    files found so they can be processed like regular files.

    Parameters
    ----------
    file_name_pattern : list[str] | None, optional
        List of patterns to filter file names. When omitted, all CSV files are
        returned.
    """

    csv_files = list(target_path.rglob("*.csv"))

    # search for zipped CSV files
    for zip_path in target_path.rglob("*.zip"):
        try:
            with zipfile.ZipFile(zip_path) as zf:
                for member in zf.namelist():
                    if not member.lower().endswith(".csv"):
                        continue
                    extracted_dir = zip_path.parent / "__extracted_csvs__" / zip_path.stem
                    extracted_dir.mkdir(parents=True, exist_ok=True)
                    zf.extract(member, path=extracted_dir)
                    csv_files.append(extracted_dir / member)
        except zipfile.BadZipFile:
            # skip files that are not valid zip archives
            continue

    if not csv_files:
        print(f"No CSV files found in {target_path}")
        return []

    if not file_name_pattern:
        return csv_files

    matched_files = []
    for csv_file in csv_files:
        if any(pat in csv_file.name for pat in file_name_pattern):
            matched_files.append(csv_file)
    return matched_files



def read_pi_file(file_path: Path, encoding="utf-8"):
    """Read a PI CSV file and return data and header LazyFrames.

    Parameters
    ----------
    file_path : Path
        CSV file exported from the PI system.
    encoding : str, optional
        Encoding used to open ``file_path``.

    Returns
    -------
    tuple[pl.LazyFrame, pl.LazyFrame]
        ``(lf, header_lf)`` where ``lf`` contains the sensor data and
        ``header_lf`` stores parameter id, name and unit information.
    """
    # ── 1. ヘッダー読み込み（3行） ─────────────────────
    with open(file_path, encoding=encoding) as f:
        header = [next(f) for _ in range(3)]
    
    # 各行をカンマ区切りで分割 → [[ID1, ID2, ...], [name1, name2, ...], [unit1, unit2, ...]]
    header = [row.strip().split(",") for row in header]

    # 先頭列名を"Datetime"に変更
    param_ids = header[0]
    param_ids[0] = "Datetime"  # 元々の1列目は日時情報

    # ── 2. センサデータ本体のLazyFrame化 ───────────────
    lf = pl.scan_csv(
        file_path,
        has_header=False,
        new_columns=param_ids,
        skip_rows=3,
        try_parse_dates=True,
        infer_schema_length=None,
    )

    # null行の除去
    lf = lf.filter(pl.any_horizontal(pl.all().is_not_null()))

    # パーティショニング用列追加
    lf = lf.with_columns([
        pl.col("Datetime").dt.year().alias("year"),
        pl.col("Datetime").dt.month().alias("month")
    ])

    # ── 3. ヘッダー情報の縦持ちLazyFrame構築 ──────────
    # 1列目は "Datetime" なので除外
    ids, names, units = header[0][1:], header[1][1:], header[2][1:]
    header_records = list(zip(ids, names, units))

    header_lf = pl.LazyFrame(
        header_records,
        schema=["param_id", "param_name", "unit"],
        orient="row",
    )

    return lf, header_lf


def register_header_to_duckdb(header_lf: pl.LazyFrame, db_path: Path, table_name: str = "param_master"):
    """Store parameter metadata into a DuckDB table.

    Parameters
    ----------
    header_lf : pl.LazyFrame
        LazyFrame containing ``param_id``, ``param_name`` and ``unit`` columns.
    db_path : Path
        DuckDB database file where the table resides.
    table_name : str, optional
        Name of the table used to store the metadata.
    """
    # フォルダ作成
    db_path.parent.mkdir(parents=True, exist_ok=True)
    
    # DuckDBに接続
<<<<<<< HEAD
    con = duckdb.connect(db_path)
    # DataFrame化
    header_df = header_lf.collect().to_pandas()
    # テーブル作成（なければ）
    con.execute(f"""
        CREATE TABLE IF NOT EXISTS {table_name} (
            param_id TEXT,
            param_name TEXT,
            unit TEXT
        )
    """)
    # 既存データ取得
    existing_ids = set(con.execute(f"SELECT param_id FROM {table_name}").fetchall())
    # 未登録データ抽出
    new_rows = header_df[~header_df["param_id"].isin([row[0] for row in existing_ids])]
    # 追記
    if not new_rows.empty:
        con.executemany(f"INSERT INTO {table_name} VALUES (?, ?, ?)", new_rows.values.tolist())
    con.close()


def write_parquet_file(
    lf: pl.LazyFrame,
    parquet_path: Path,
    plant_name: str,
    machine_no: str,
    *,
    add_date_columns: bool = False,
) -> None:
    """Write ``lf`` to ``parquet_path`` partitioned by plant/machine and date.

    Parameters
    ----------
    lf:
        LazyFrame to write. ``year`` and ``month`` columns must be present unless
        ``add_date_columns`` is ``True``.
    parquet_path:
        Destination directory for the partitioned parquet dataset.
    plant_name, machine_no:
        Values used to partition the dataset.
    add_date_columns:
        When ``True`` ``year`` and ``month`` columns are derived from the
        ``Datetime`` column before writing.  This should be disabled if these
        columns were already added upstream.
=======
    with duckdb.connect(db_path) as con:
        # DataFrame化
        header_df = header_lf.collect().to_pandas()
        # テーブル作成（なければ）
        con.execute(f"""
            CREATE TABLE IF NOT EXISTS {table_name} (
                param_id TEXT,
                param_name TEXT,
                unit TEXT
            )
        """)
        # 既存データ取得
        existing_ids = set(con.execute(f"SELECT param_id FROM {table_name}").fetchall())
        # 未登録データ抽出
        new_rows = header_df[~header_df["param_id"].isin([row[0] for row in existing_ids])]
        # 追記
        if not new_rows.empty:
            con.executemany(f"INSERT INTO {table_name} VALUES (?, ?, ?)", new_rows.values.tolist())


def write_parquet_file(lf: pl.LazyFrame, parquet_path: Path, plant_name: str, machine_no: str):
    """Write sensor data to a partitioned Parquet dataset.

    Parameters
    ----------
    lf : pl.LazyFrame
        LazyFrame containing the sensor measurements.
    parquet_path : Path
        Destination directory for the Parquet dataset.
    plant_name : str
        Plant identifier used for partitioning.
    machine_no : str
        Machine identifier used for partitioning.
>>>>>>> ef37ff00
    """

    if add_date_columns:
        lf = lf.with_columns(
            [
                pl.col("Datetime").dt.year().alias("year"),
                pl.col("Datetime").dt.month().alias("month"),
            ]
        )

    lf = lf.with_columns(
        [
            pl.lit(plant_name).alias("plant_name"),
            pl.lit(machine_no).alias("machine_no"),
        ]
    )

    df = lf.collect()

    tbl = df.to_arrow()

    ds.write_dataset(
        data=tbl,
        base_dir = parquet_path,
        format="parquet",
        partitioning=["plant_name", "machine_no", "year", "month"],
        existing_data_behavior="overwrite_or_ignore",
        create_dir=True,
    )
    print(f"write {plant_name}/{machine_no} to parquet")


def _ensure_processed_table(con: duckdb.DuckDBPyConnection, table_name: str) -> None:
    """Create the table used to track processed files.

    Parameters
    ----------
    con : duckdb.DuckDBPyConnection
        Active DuckDB connection.
    table_name : str
        Name of the history table.
    """
    con.execute(
        f"""
        CREATE TABLE IF NOT EXISTS {table_name} (
            file_path TEXT PRIMARY KEY,
            processed_at TIMESTAMP
        )
        """
    )


def is_processed(file_path: Path, db_path: Path, table_name: str = "processed_files") -> bool:
    """Check whether a file has already been processed.

    Parameters
    ----------
    file_path : Path
        Target CSV file.
    db_path : Path
        DuckDB database storing the history table.
    table_name : str, optional
        Name of the table which records processed files.

    Returns
    -------
    bool
        ``True`` when a record for ``file_path`` exists.
    """
    db_path.parent.mkdir(parents=True, exist_ok=True)
    with duckdb.connect(db_path) as con:
        _ensure_processed_table(con, table_name)
        result = con.execute(
            f"SELECT 1 FROM {table_name} WHERE file_path = ?",
            [str(file_path)],
        ).fetchone()
        return result is not None


def mark_processed(file_path: Path, db_path: Path, table_name: str = "processed_files") -> None:
    """Record that a file has been processed.

    Parameters
    ----------
    file_path : Path
        CSV file that was successfully processed.
    db_path : Path
        DuckDB database storing the history table.
    table_name : str, optional
        Name of the table used to store the history.
    """
    db_path.parent.mkdir(parents=True, exist_ok=True)
    with duckdb.connect(db_path) as con:
        _ensure_processed_table(con, table_name)
        con.execute(
            f"INSERT OR REPLACE INTO {table_name} VALUES (?, ?)",
            [str(file_path), datetime.now()],
        )


def process_csv_files(
    file_paths: list[Path],
    parquet_path: Path,
    plant_name: str,
    machine_no: str,
    db_path: Path,
    *,
    force: bool = False,
) -> None:
    """Process CSV files, store them as Parquet and update history.

    Parameters
    ----------
    file_paths : list[Path]
        CSV files to process.
    parquet_path : Path
        Root directory of the output Parquet dataset.
    plant_name : str
        Plant identifier used for partitioning.
    machine_no : str
        Machine identifier used for partitioning.
    db_path : Path
        DuckDB database used for the processed history.
    force : bool, optional
        If ``True``, process files even when they are already recorded.
    """
    for fp in file_paths:
        if not force and is_processed(fp, db_path):
            print(f"skip {fp} (already processed)")
            continue
        lf, header_lf = read_pi_file(fp)
        register_header_to_duckdb(header_lf, db_path)
        write_parquet_file(lf, parquet_path, plant_name, machine_no)
        mark_processed(fp, db_path)<|MERGE_RESOLUTION|>--- conflicted
+++ resolved
@@ -128,7 +128,7 @@
     db_path.parent.mkdir(parents=True, exist_ok=True)
     
     # DuckDBに接続
-<<<<<<< HEAD
+
     con = duckdb.connect(db_path)
     # DataFrame化
     header_df = header_lf.collect().to_pandas()
@@ -173,41 +173,6 @@
         When ``True`` ``year`` and ``month`` columns are derived from the
         ``Datetime`` column before writing.  This should be disabled if these
         columns were already added upstream.
-=======
-    with duckdb.connect(db_path) as con:
-        # DataFrame化
-        header_df = header_lf.collect().to_pandas()
-        # テーブル作成（なければ）
-        con.execute(f"""
-            CREATE TABLE IF NOT EXISTS {table_name} (
-                param_id TEXT,
-                param_name TEXT,
-                unit TEXT
-            )
-        """)
-        # 既存データ取得
-        existing_ids = set(con.execute(f"SELECT param_id FROM {table_name}").fetchall())
-        # 未登録データ抽出
-        new_rows = header_df[~header_df["param_id"].isin([row[0] for row in existing_ids])]
-        # 追記
-        if not new_rows.empty:
-            con.executemany(f"INSERT INTO {table_name} VALUES (?, ?, ?)", new_rows.values.tolist())
-
-
-def write_parquet_file(lf: pl.LazyFrame, parquet_path: Path, plant_name: str, machine_no: str):
-    """Write sensor data to a partitioned Parquet dataset.
-
-    Parameters
-    ----------
-    lf : pl.LazyFrame
-        LazyFrame containing the sensor measurements.
-    parquet_path : Path
-        Destination directory for the Parquet dataset.
-    plant_name : str
-        Plant identifier used for partitioning.
-    machine_no : str
-        Machine identifier used for partitioning.
->>>>>>> ef37ff00
     """
 
     if add_date_columns:
