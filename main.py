import polars as pl
import duckdb
from pathlib import Path
import pyarrow.dataset as ds
import pyarrow as pa
import zipfile
from datetime import datetime
from polars import selectors as cs  
import pyarrow.parquet as pq

from typing import Callable, Dict

def search_csv_file(
    target_path: Path, file_name_pattern: list[str] | None = None
) -> list[Path]:
    """Search for CSV files matching the given patterns under ``target_path``.

    This function also looks inside ``.zip`` archives and extracts any CSV
    files found so they can be processed like regular files.

    Parameters
    ----------
    file_name_pattern : list[str] | None, optional
        List of patterns to filter file names. When omitted, all CSV files are
        returned.
    """

    csv_files = list(target_path.rglob("*.csv"))

    # search for zipped CSV files
    for zip_path in target_path.rglob("*.zip"):
        try:
            with zipfile.ZipFile(zip_path) as zf:
                for member in zf.namelist():
                    member_path = Path(member)
                    # skip suspicious paths
                    if member_path.is_absolute() or ".." in member_path.parts:
                        print(f"warning: skip invalid path {member} in {zip_path}")
                        continue
                    if not member_path.name.lower().endswith(".csv"):
                        continue
                    extracted_dir = zip_path.parent / "__extracted_csvs__" / zip_path.stem
                    extracted_dir.mkdir(parents=True, exist_ok=True)
                    zf.extract(member, path=extracted_dir)
                    csv_files.append(extracted_dir / member_path)
        except zipfile.BadZipFile:
            # skip files that are not valid zip archives
            continue

    if not csv_files:
        print(f"No CSV files found in {target_path}")
        return []

    if not file_name_pattern:
        return csv_files

    matched_files = []
    for csv_file in csv_files:
        if any(pat in csv_file.name for pat in file_name_pattern):
            matched_files.append(csv_file)
    return matched_files


def collect_csv_files(
    targets: list[Path], file_name_pattern: list[str] | None = None
) -> list[Path]:
    """Collect CSV files from directories or paths.

    Each path in ``targets`` may be a directory, a CSV file or a ZIP archive.
    ZIP archives are extracted under a ``__extracted_csvs__`` directory.
    """

    collected: list[Path] = []

    for t in targets:
        if t.is_dir():
            collected.extend(search_csv_file(t, file_name_pattern))
            continue

        if t.is_file():
            suffix = t.suffix.lower()
            if suffix == ".csv":
                if not file_name_pattern or any(p in t.name for p in file_name_pattern):
                    collected.append(t)
                continue
            if suffix == ".zip":
                try:
                    with zipfile.ZipFile(t) as zf:
                        for member in zf.namelist():
                            mp = Path(member)
                            if mp.is_absolute() or ".." in mp.parts:
                                print(f"warning: skip invalid path {member} in {t}")
                                continue
                            if not mp.name.lower().endswith(".csv"):
                                continue
                            extract_dir = t.parent / "__extracted_csvs__" / t.stem
                            extract_dir.mkdir(parents=True, exist_ok=True)
                            zf.extract(member, path=extract_dir)
                            fp = extract_dir / mp
                            if not file_name_pattern or any(p in fp.name for p in file_name_pattern):
                                collected.append(fp)
                except zipfile.BadZipFile:
                    continue

    return collected



def read_pi_file(file_path: Path, encoding="utf-8"):
    """Read a PI CSV file and return data and header LazyFrames.

    Parameters
    ----------
    file_path : Path
        CSV file exported from the PI system.
    encoding : str, optional
        Encoding used to open ``file_path``.

    Returns
    -------
    tuple[pl.LazyFrame, pl.LazyFrame]
        ``(lf, header_lf)`` where ``lf`` contains the sensor data and
        ``header_lf`` stores parameter id, name and unit information.
    """
    # ── 1. ヘッダー読み込み（3行） ─────────────────────
    with open(file_path, encoding=encoding) as f:
        header = [next(f) for _ in range(3)]
    
    # 各行をカンマ区切りで分割 → [[ID1, ID2, ...], [name1, name2, ...], [unit1, unit2, ...]]
    header = [row.strip().split(",") for row in header]

    # 先頭列名を"Datetime"に変更
    param_ids = header[0]
    param_ids[0] = "Datetime"  # 元々の1列目は日時情報

    # ── 2. センサデータ本体のLazyFrame化 ───────────────
    lf = pl.scan_csv(
        file_path,
        has_header=False,
        new_columns=param_ids,
        skip_rows=3,
        try_parse_dates=True,
        infer_schema_length=None,
    )

    # null行の除去
    lf = lf.filter(pl.any_horizontal(pl.all().is_not_null()))

    # パーティショニング用列追加
    lf = lf.with_columns([
        pl.col("Datetime").dt.year().alias("year"),
        pl.col("Datetime").dt.month().alias("month")
    ])

    # ── 3. ヘッダー情報の縦持ちLazyFrame構築 ──────────
    # 1列目は "Datetime" なので除外
    ids, names, units = header[0][1:], header[1][1:], header[2][1:]
    header_records = list(zip(ids, names, units))

    header_lf = pl.LazyFrame(
        header_records,
        schema=["param_id", "param_name", "unit"],
        orient="row",
    )

    return lf, header_lf


READERS: Dict[str, Callable[[Path, str], tuple[pl.LazyFrame, pl.LazyFrame]]] = {
    "pi": read_pi_file,
}


def read_file_by_source(file_path: Path, data_source: str, encoding: str = "utf-8"):
    """Dispatch file reading based on ``data_source``."""
    try:
        reader = READERS[data_source.lower()]
    except KeyError:
        raise ValueError(f"Unsupported data source: {data_source}") from None
    return reader(file_path, encoding=encoding)


def register_header_to_duckdb(
    header_lf: pl.LazyFrame,
    db_path: Path,
    plant_name: str,
    machine_no: str,
    data_source: str,
    table_name: str = "param_master",
):
    """Store parameter metadata into a DuckDB table.

    This function also updates ``parameter_id_master`` with any new
    ``param_id`` values found in ``header_lf``.

    Parameters
    ----------
    header_lf : pl.LazyFrame
        LazyFrame containing ``param_id``, ``param_name`` and ``unit`` columns.
    db_path : Path
        DuckDB database file where the table resides.
    plant_name : str
        Plant identifier used for partitioning.
    machine_no : str
        Machine identifier used for partitioning.
    table_name : str, optional
        Name of the table used to store the metadata.
    """
    # フォルダ作成
    db_path.parent.mkdir(parents=True, exist_ok=True)
    
    # DuckDBに接続

    con = duckdb.connect(db_path)
    # DataFrame化
    header_df = header_lf.collect().to_pandas()
    header_df["plant_name"] = plant_name
    header_df["machine_no"] = machine_no
    header_df["data_source"] = data_source

    # テーブル作成（なければ）
    con.execute(
        f"""
        CREATE TABLE IF NOT EXISTS {table_name} (
            param_id TEXT,
            param_name TEXT,
            unit TEXT,
            plant_name TEXT,
            machine_no TEXT,
            data_source TEXT,
            PRIMARY KEY(param_id, plant_name, machine_no, data_source)
        )
        """
    )

    # 既存データ取得
    existing_ids = set(
        con.execute(
            f"SELECT param_id FROM {table_name} WHERE plant_name = ? AND machine_no = ? AND data_source = ?",
            [plant_name, machine_no, data_source],
        ).fetchall()
    )

    # 未登録データ抽出
    new_rows = header_df[~header_df["param_id"].isin([row[0] for row in existing_ids])]

    # 追記
    if not new_rows.empty:
        con.executemany(
            f"INSERT INTO {table_name} VALUES (?, ?, ?, ?, ?, ?)",
            new_rows[["param_id", "param_name", "unit", "plant_name", "machine_no", "data_source"]].values.tolist(),
        )
    con.close()

    register_param_id_master(
        header_lf,
        db_path,
        plant_name,
        machine_no,
        data_source,
    )


def register_param_id_master(
    header_lf: pl.LazyFrame,
    db_path: Path,
    plant_name: str,
    machine_no: str,
    data_source: str,
    table_name: str = "parameter_id_master",
) -> None:
    """Store param_id mapping information into a DuckDB table.

    Parameters
    ----------
    header_lf : pl.LazyFrame
        LazyFrame containing ``param_id`` and ``param_name``.

        Both ``param_name_en`` and ``param_name_ja`` are initialized
        with this value when new IDs are registered.

    db_path : Path
        DuckDB database file where the table resides.
    plant_name : str
        Plant identifier used for partitioning.
    machine_no : str
        Machine identifier used for partitioning.
    data_source : str
        Identifier for the data format.
    table_name : str, optional
        Name of the table used to store the mapping.
    """
    db_path.parent.mkdir(parents=True, exist_ok=True)

    con = duckdb.connect(db_path)

    header_df = header_lf.collect().to_pandas()
    header_df["plant_name"] = plant_name
    header_df["machine_no"] = machine_no
    header_df["data_source"] = data_source
    header_df["insert_date"] = datetime.now()
    # 初期登録時は英語・日本語ともに CSV の param_name を流用する
    header_df["param_name_en"] = header_df["param_name"]
    header_df["param_name_ja"] = header_df["param_name"]


    con.execute(
        f"""
        CREATE TABLE IF NOT EXISTS {table_name} (
            param_id TEXT,
            param_name_en TEXT,
            param_name_ja TEXT,
            plant_name TEXT,
            machine_no TEXT,
            data_source TEXT,
            insert_date TIMESTAMP,
            PRIMARY KEY(param_id, plant_name, machine_no, data_source)
        )
        """
    )

    existing_ids = set(
        con.execute(
            f"SELECT param_id FROM {table_name} WHERE plant_name = ? AND machine_no = ? AND data_source = ?",
            [plant_name, machine_no, data_source],
        ).fetchall()
    )

    new_rows = header_df[~header_df["param_id"].isin([row[0] for row in existing_ids])]

    if not new_rows.empty:
        con.executemany(
            f"INSERT INTO {table_name} VALUES (?, ?, ?, ?, ?, ?, ?)",
            new_rows[
                [
                    "param_id",
                    "param_name_en",
                    "param_name_ja",
                    "plant_name",
                    "machine_no",
                    "data_source",
                    "insert_date",
                ]
            ].values.tolist(),
        )
    con.close()


def write_parquet_file(
    lf: pl.LazyFrame,
    parquet_path: Path,
    plant_name: str,
    machine_no: str,
    *,
    add_date_columns: bool = False,
) -> tuple[int, int]:

    """Write ``lf`` to ``parquet_path`` partitioned by plant/machine and date.

    Parameters
    ----------
    lf:
        LazyFrame to write. ``year`` and ``month`` columns must be present unless
        ``add_date_columns`` is ``True``.
    parquet_path:
        Destination directory for the partitioned parquet dataset.
    plant_name, machine_no:
        Values used to partition the dataset.
    add_date_columns:
        When ``True`` ``year`` and ``month`` columns are derived from the
        ``Datetime`` column before writing.  This should be disabled if these
        columns were already added upstream.
    Returns
    -------

    tuple[int, int]
        ``(row_count, column_count)`` with the number of rows and columns
        written to the Parquet dataset.

    """

    if add_date_columns:
        lf = lf.with_columns(
            [
                pl.col("Datetime").dt.year().alias("year"),
                pl.col("Datetime").dt.month().alias("month"),
            ]
        )

    lf = lf.with_columns(
        [
            pl.lit(plant_name).alias("plant_name"),
            pl.lit(machine_no).alias("machine_no"),
        ]
    )

    lf = (
        lf
        # year / month を除く数値列を Float64 に統一
        .with_columns(
            cs.numeric()                # ① すべての数値列
            .exclude(["year", "month"]) # ② 除外したい列
            .cast(pl.Float64)           # ③ キャスト
        )
    )


    df = lf.collect()
    row_count = df.height

    column_count = df.width


    tbl = df.to_arrow()

    # 1) 書き出しつつ各ファイルのメタデータを収集
    meta_collector: list[pq.FileMetaData] = []

    def _visitor(written_file: ds.WrittenFile):
        meta_collector.append(written_file.metadata)

    ds.write_dataset(
        data=tbl,
        base_dir=parquet_path,
        format="parquet",
        partitioning=["plant_name", "machine_no", "year", "month"],
        existing_data_behavior="overwrite_or_ignore",
        create_dir=True,
        file_visitor=_visitor,
    )

    # 2) スキーマを統合
    unified_schema = pa.unify_schemas(
<<<<<<< HEAD
        [m.schema.to_arrow_schema() for m in meta_collector],
        promote_options="mixed",
=======
        [m.schema for m in meta_collector], promote_options="mixed"
>>>>>>> 5cfe26bd
    )

    # 3) スキーマのみ
    pq.write_metadata(unified_schema, parquet_path / "_common_metadata")

    # 4) スキーマ＋統計入り
    pq.write_metadata(
        unified_schema,
        parquet_path / "_metadata",
        metadata_collector=meta_collector,
    )

    return row_count, column_count



def _ensure_processed_table(con: duckdb.DuckDBPyConnection, table_name: str) -> None:
    """Create the table used to track processed files.

    Parameters
    ----------
    con : duckdb.DuckDBPyConnection
        Active DuckDB connection.
    table_name : str
        Name of the history table.
    """
    con.execute(
        f"""
        CREATE TABLE IF NOT EXISTS {table_name} (
            file_name TEXT,
            file_mtime TIMESTAMP,
            plant_name TEXT,
            machine_no TEXT,
            data_source TEXT,
            processed_at TIMESTAMP,
            PRIMARY KEY(file_name, file_mtime, plant_name, machine_no, data_source)
        )
        """
    )


def is_processed(
    file_path: Path,
    db_path: Path,
    plant_name: str,
    machine_no: str,
    data_source: str,
    table_name: str = "processed_files",
) -> bool:
    """Check whether a file has already been processed.

    The history table stores the file name, modification time, ``plant_name``
    ``machine_no`` and ``data_source``. A record is considered matching when
    all values are equal.

    Parameters
    ----------
    file_path : Path
        Target CSV file.
    db_path : Path
        DuckDB database storing the history table.
    plant_name : str
        Plant identifier used for partitioning.
    machine_no : str
        Machine identifier used for partitioning.
    data_source : str
        Identifier for the data format.
    table_name : str, optional
        Name of the table which records processed files.

    Returns
    -------
    bool
        ``True`` when a record for ``file_path`` exists.
    """
    db_path.parent.mkdir(parents=True, exist_ok=True)
    mtime = datetime.fromtimestamp(file_path.stat().st_mtime)
    with duckdb.connect(db_path) as con:
        _ensure_processed_table(con, table_name)
        result = con.execute(
            f"SELECT 1 FROM {table_name} WHERE file_name = ? AND file_mtime = ? AND plant_name = ? AND machine_no = ? AND data_source = ?",
            [file_path.name, mtime, plant_name, machine_no, data_source],
        ).fetchone()
        return result is not None


def mark_processed(
    file_path: Path,
    db_path: Path,
    plant_name: str,
    machine_no: str,
    data_source: str,
    table_name: str = "processed_files",
) -> None:
    """Record that a file has been processed.

    The file name and its last modification time are stored so that the same
    file relocated elsewhere will not be mistaken as new.

    Parameters
    ----------
    file_path : Path
        CSV file that was successfully processed.
    db_path : Path
        DuckDB database storing the history table.
    plant_name : str
        Plant identifier used for partitioning.
    machine_no : str
        Machine identifier used for partitioning.
    data_source : str
        Identifier for the data format.
    table_name : str, optional
        Name of the table used to store the history.
    """
    db_path.parent.mkdir(parents=True, exist_ok=True)
    with duckdb.connect(db_path) as con:
        _ensure_processed_table(con, table_name)
        mtime = datetime.fromtimestamp(file_path.stat().st_mtime)
        con.execute(
            f"INSERT OR REPLACE INTO {table_name} VALUES (?, ?, ?, ?, ?, ?)",
            [file_path.name, mtime, plant_name, machine_no, data_source, datetime.now()],
        )


def process_csv_files(
    file_paths: list[Path],
    parquet_path: Path,
    plant_name: str,
    machine_no: str,
    db_path: Path,
    data_source: str,
    *,
    force: bool = False,
) -> None:
    """Process CSV files, store them as Parquet and update history.

    Parameters
    ----------
    file_paths : list[Path]
        CSV files to process.
    parquet_path : Path
        Root directory of the output Parquet dataset.
    plant_name : str
        Plant identifier used for partitioning.
    machine_no : str
        Machine identifier used for partitioning.
    db_path : Path
        DuckDB database used for the processed history.
    data_source : str
        Identifier for the data format.
    force : bool, optional
        If ``True``, process files even when they are already recorded.
    """
    for fp in file_paths:
        if not force and is_processed(fp, db_path, plant_name, machine_no, data_source):
            print(f"skip {fp} (already processed)")
            continue
        print(f"processing {fp}")
        lf, header_lf = read_file_by_source(fp, data_source)
        register_header_to_duckdb(header_lf, db_path, plant_name, machine_no, data_source)

        row_count, column_count = write_parquet_file(
            lf, parquet_path, plant_name, machine_no
        )
        mark_processed(fp, db_path, plant_name, machine_no, data_source)
        print(f"processed {fp}: {row_count} rows, {column_count} columns")


def process_targets(
    targets: list[Path],
    parquet_path: Path,
    plant_name: str,
    machine_no: str,
    db_path: Path,
    data_source: str,
    *,
    file_name_pattern: list[str] | None = None,
    force: bool = False,
) -> None:
    """Entry point to process user-specified targets.

    Parameters
    ----------
    targets : list[Path]
        Directories or files (CSV/ZIP) to search.
    parquet_path, plant_name, machine_no, db_path : Path/str
        Parameters forwarded to :func:`process_csv_files`.
    data_source : str
        Identifier for the data format.
    file_name_pattern : list[str] | None, optional
        Patterns used to filter file names.
    force : bool, optional
        When ``True`` reprocess files even if they were already handled.
    """

    csv_files = collect_csv_files(targets, file_name_pattern)
    if not csv_files:
        print("No files to process")
        return
    process_csv_files(
        csv_files,
        parquet_path,
        plant_name,
        machine_no,
        db_path,
        data_source,
        force=force,
    )

if __name__ == "__main__":
    targets = [Path("data")]
    parquet_path = Path("output")
    plant_name = "plant1"
    machine_no = "machine1"
    db_path = Path("history.db")
    data_source = "pi"
    file_name_pattern = ["2023"]
    force = False
    process_targets(
        targets,
        parquet_path,
        plant_name,
        machine_no,
        db_path,
        data_source,
        file_name_pattern=file_name_pattern,
        force=force,
    )<|MERGE_RESOLUTION|>--- conflicted
+++ resolved
@@ -431,12 +431,9 @@
 
     # 2) スキーマを統合
     unified_schema = pa.unify_schemas(
-<<<<<<< HEAD
         [m.schema.to_arrow_schema() for m in meta_collector],
         promote_options="mixed",
-=======
-        [m.schema for m in meta_collector], promote_options="mixed"
->>>>>>> 5cfe26bd
+
     )
 
     # 3) スキーマのみ
