import polars as pl
import duckdb
from pathlib import Path
import pyarrow.dataset as ds
import pyarrow as pa
import zipfile
from datetime import datetime
from polars import selectors as cs  
import pyarrow.parquet as pq

from typing import Callable, Dict

def search_csv_file(
    target_path: Path, file_name_pattern: list[str] | None = None
) -> list[Path]:
    """Search for CSV files matching the given patterns under ``target_path``.

    This function also looks inside ``.zip`` archives and extracts any CSV
    files found so they can be processed like regular files.

    Parameters
    ----------
    file_name_pattern : list[str] | None, optional
        List of patterns to filter file names. When omitted, all CSV files are
        returned.
    """

    csv_files = list(target_path.rglob("*.csv"))

    # search for zipped CSV files
    for zip_path in target_path.rglob("*.zip"):
        try:
            with zipfile.ZipFile(zip_path) as zf:
                for member in zf.namelist():
                    member_path = Path(member)
                    # skip suspicious paths
                    if member_path.is_absolute() or ".." in member_path.parts:
                        print(f"warning: skip invalid path {member} in {zip_path}")
                        continue
                    if not member_path.name.lower().endswith(".csv"):
                        continue
                    extracted_dir = zip_path.parent / "__extracted_csvs__" / zip_path.stem
                    extracted_dir.mkdir(parents=True, exist_ok=True)
                    zf.extract(member, path=extracted_dir)
                    csv_files.append(extracted_dir / member_path)
        except zipfile.BadZipFile:
            # skip files that are not valid zip archives
            continue

    if not csv_files:
        print(f"No CSV files found in {target_path}")
        return []

    if not file_name_pattern:
        return csv_files

    matched_files = []
    for csv_file in csv_files:
        if any(pat in csv_file.name for pat in file_name_pattern):
            matched_files.append(csv_file)
    return matched_files


def collect_csv_files(
    targets: list[Path], file_name_pattern: list[str] | None = None
) -> list[Path]:
    """Collect CSV files from directories or paths.

    Each path in ``targets`` may be a directory, a CSV file or a ZIP archive.
    ZIP archives are extracted under a ``__extracted_csvs__`` directory.
    """

    collected: list[Path] = []

    for t in targets:
        if t.is_dir():
            collected.extend(search_csv_file(t, file_name_pattern))
            continue

        if t.is_file():
            suffix = t.suffix.lower()
            if suffix == ".csv":
                if not file_name_pattern or any(p in t.name for p in file_name_pattern):
                    collected.append(t)
                continue
            if suffix == ".zip":
                try:
                    with zipfile.ZipFile(t) as zf:
                        for member in zf.namelist():
                            mp = Path(member)
                            if mp.is_absolute() or ".." in mp.parts:
                                print(f"warning: skip invalid path {member} in {t}")
                                continue
                            if not mp.name.lower().endswith(".csv"):
                                continue
                            extract_dir = t.parent / "__extracted_csvs__" / t.stem
                            extract_dir.mkdir(parents=True, exist_ok=True)
                            zf.extract(member, path=extract_dir)
                            fp = extract_dir / mp
                            if not file_name_pattern or any(p in fp.name for p in file_name_pattern):
                                collected.append(fp)
                except zipfile.BadZipFile:
                    continue

    return collected



def read_pi_file(file_path: Path, encoding="utf-8"):
    """Read a PI CSV file and return data and header LazyFrames.

    Parameters
    ----------
    file_path : Path
        CSV file exported from the PI system.
    encoding : str, optional
        Encoding used to open ``file_path``.

    Returns
    -------
    tuple[pl.LazyFrame, pl.LazyFrame]
        ``(lf, header_lf)`` where ``lf`` contains the sensor data and
        ``header_lf`` stores parameter id, name and unit information.
    """
    # ── 1. ヘッダー読み込み（3行） ─────────────────────
    with open(file_path, encoding=encoding) as f:
        header = [next(f) for _ in range(3)]
    
    # 各行をカンマ区切りで分割 → [[ID1, ID2, ...], [name1, name2, ...], [unit1, unit2, ...]]
    header = [row.strip().split(",") for row in header]

    # 先頭列名を"Datetime"に変更
    param_ids = header[0]
    param_ids[0] = "Datetime"  # 元々の1列目は日時情報

    # ── 2. センサデータ本体のLazyFrame化 ───────────────
    lf = pl.scan_csv(
        file_path,
        has_header=False,
        new_columns=param_ids,
        skip_rows=3,
        try_parse_dates=True,
        infer_schema_length=None,
    )

    # null行の除去
    lf = lf.filter(pl.any_horizontal(pl.all().is_not_null()))

    # パーティショニング用列追加
    lf = lf.with_columns([
        pl.col("Datetime").dt.year().alias("year"),
        pl.col("Datetime").dt.month().alias("month")
    ])

    # ── 3. ヘッダー情報の縦持ちLazyFrame構築 ──────────
    # 1列目は "Datetime" なので除外
    ids, names, units = header[0][1:], header[1][1:], header[2][1:]
    header_records = list(zip(ids, names, units))

    header_lf = pl.LazyFrame(
        header_records,
        schema=["param_id", "param_name", "unit"],
        orient="row",
    )

    return lf, header_lf


READERS: Dict[str, Callable[[Path, str], tuple[pl.LazyFrame, pl.LazyFrame]]] = {
    "pi": read_pi_file,
}


def read_file_by_source(file_path: Path, data_source: str, encoding: str = "utf-8"):
    """Dispatch file reading based on ``data_source``."""
    try:
        reader = READERS[data_source.lower()]
    except KeyError:
        raise ValueError(f"Unsupported data source: {data_source}") from None
    return reader(file_path, encoding=encoding)


def register_header_to_duckdb(
    header_lf: pl.LazyFrame,
    db_path: Path,
    plant_name: str,
    machine_no: str,
    data_source: str,
    table_name: str = "param_master",
):
    """Store parameter metadata into a DuckDB table.

    This function also updates ``parameter_id_master`` with any new
    ``param_id`` values found in ``header_lf``.

    Parameters
    ----------
    header_lf : pl.LazyFrame
        LazyFrame containing ``param_id``, ``param_name`` and ``unit`` columns.
    db_path : Path
        DuckDB database file where the table resides.
    plant_name : str
        Plant identifier used for partitioning.
    machine_no : str
        Machine identifier used for partitioning.
    table_name : str, optional
        Name of the table used to store the metadata.
    """
    # フォルダ作成
    db_path.parent.mkdir(parents=True, exist_ok=True)
    
    # DuckDBに接続

    con = duckdb.connect(db_path)
    # DataFrame化
    header_df = header_lf.collect().to_pandas()
    header_df["plant_name"] = plant_name
    header_df["machine_no"] = machine_no
    header_df["data_source"] = data_source

    # テーブル作成（なければ）
    con.execute(
        f"""
        CREATE TABLE IF NOT EXISTS {table_name} (
            param_id TEXT,
            param_name TEXT,
            unit TEXT,
            plant_name TEXT,
            machine_no TEXT,
            data_source TEXT,
            PRIMARY KEY(param_id, plant_name, machine_no, data_source)
        )
        """
    )

    # 既存データ取得
    existing_ids = set(
        con.execute(
            f"SELECT param_id FROM {table_name} WHERE plant_name = ? AND machine_no = ? AND data_source = ?",
            [plant_name, machine_no, data_source],
        ).fetchall()
    )

    # 未登録データ抽出
    new_rows = header_df[~header_df["param_id"].isin([row[0] for row in existing_ids])]

    # 追記
    if not new_rows.empty:
        con.executemany(
            f"INSERT INTO {table_name} VALUES (?, ?, ?, ?, ?, ?)",
            new_rows[["param_id", "param_name", "unit", "plant_name", "machine_no", "data_source"]].values.tolist(),
        )
    con.close()

    register_param_id_master(
        header_lf,
        db_path,
        plant_name,
        machine_no,
        data_source,
    )


def register_param_id_master(
    header_lf: pl.LazyFrame,
    db_path: Path,
    plant_name: str,
    machine_no: str,
    data_source: str,
    table_name: str = "parameter_id_master",
) -> None:
    """Store param_id mapping information into a DuckDB table.

    Parameters
    ----------
    header_lf : pl.LazyFrame
        LazyFrame containing ``param_id`` and ``param_name``.

        Both ``param_name_en`` and ``param_name_ja`` are initialized
        with this value when new IDs are registered.

    db_path : Path
        DuckDB database file where the table resides.
    plant_name : str
        Plant identifier used for partitioning.
    machine_no : str
        Machine identifier used for partitioning.
    data_source : str
        Identifier for the data format.
    table_name : str, optional
        Name of the table used to store the mapping.
    """
    db_path.parent.mkdir(parents=True, exist_ok=True)

    con = duckdb.connect(db_path)

    header_df = header_lf.collect().to_pandas()
    header_df["plant_name"] = plant_name
    header_df["machine_no"] = machine_no
    header_df["data_source"] = data_source
    header_df["insert_date"] = datetime.now()
    # 初期登録時は英語・日本語ともに CSV の param_name を流用する
    header_df["param_name_en"] = header_df["param_name"]
    header_df["param_name_ja"] = header_df["param_name"]


    con.execute(
        f"""
        CREATE TABLE IF NOT EXISTS {table_name} (
            param_id TEXT,
            param_name_en TEXT,
            param_name_ja TEXT,
            plant_name TEXT,
            machine_no TEXT,
            data_source TEXT,
            insert_date TIMESTAMP,
            PRIMARY KEY(param_id, plant_name, machine_no, data_source)
        )
        """
    )

    existing_ids = set(
        con.execute(
            f"SELECT param_id FROM {table_name} WHERE plant_name = ? AND machine_no = ? AND data_source = ?",
            [plant_name, machine_no, data_source],
        ).fetchall()
    )

    new_rows = header_df[~header_df["param_id"].isin([row[0] for row in existing_ids])]

    if not new_rows.empty:
        con.executemany(
            f"INSERT INTO {table_name} VALUES (?, ?, ?, ?, ?, ?, ?)",
            new_rows[
                [
                    "param_id",
                    "param_name_en",
                    "param_name_ja",
                    "plant_name",
                    "machine_no",
                    "data_source",
                    "insert_date",
                ]
            ].values.tolist(),
        )
    con.close()


def write_parquet_file(
    lf: pl.LazyFrame,
    parquet_path: Path,
    plant_name: str,
    machine_no: str,
    *,
    add_date_columns: bool = False,
) -> tuple[int, int]:

    """Write ``lf`` to ``parquet_path`` partitioned by plant/machine and date.

    Parameters
    ----------
    lf:
        LazyFrame to write. ``year`` and ``month`` columns must be present unless
        ``add_date_columns`` is ``True``.
    parquet_path:
        Destination directory for the partitioned parquet dataset.
    plant_name, machine_no:
        Values used to partition the dataset.
    add_date_columns:
        When ``True`` ``year`` and ``month`` columns are derived from the
        ``Datetime`` column before writing.  This should be disabled if these
        columns were already added upstream.
    Returns
    -------

    tuple[int, int]
        ``(row_count, column_count)`` with the number of rows and columns
        written to the Parquet dataset.

    """

    if add_date_columns:
        lf = lf.with_columns(
            [
                pl.col("Datetime").dt.year().alias("year"),
                pl.col("Datetime").dt.month().alias("month"),
            ]
        )

    lf = lf.with_columns(
        [
            pl.lit(plant_name).alias("plant_name"),
            pl.lit(machine_no).alias("machine_no"),
        ]
    )

    lf = (
        lf
        # year / month を除く数値列を Float64 に統一
        .with_columns(
            cs.numeric()                # ① すべての数値列
            .exclude(["year", "month"]) # ② 除外したい列
            .cast(pl.Float64)           # ③ キャスト
        )
    )


    df = lf.collect()
    row_count = df.height

    column_count = df.width


    tbl = df.to_arrow()

    # 1) 書き出しつつ各ファイルのメタデータを収集
    meta_collector: list[pq.FileMetaData] = []

    def _visitor(written_file: ds.WrittenFile):
        meta_collector.append(written_file.metadata)

    ds.write_dataset(
        data=tbl,
        base_dir=parquet_path,
        format="parquet",
        partitioning=["plant_name", "machine_no", "year", "month"],
        existing_data_behavior="overwrite_or_ignore",
        create_dir=True,
        file_visitor=_visitor,
    )

    # 2) スキーマを統合
    unified_schema = pa.unify_schemas(
<<<<<<< HEAD
        [m.schema.to_arrow_schema() for m in meta_collector]
=======
        [m.schema.to_arrow_schema() for m in meta_collector],
        promote_options="mixed",

>>>>>>> 0bb4b390
    )

    # 3) スキーマのみ
    pq.write_metadata(unified_schema, parquet_path / "_common_metadata")

    # 4) スキーマ＋統計入り
    pq.write_metadata(
        unified_schema,
        parquet_path / "_metadata",
        metadata_collector=meta_collector,
    )

    return row_count, column_count



def _ensure_processed_table(con: duckdb.DuckDBPyConnection, table_name: str) -> None:
    """Create the table used to track processed files.

    Parameters
    ----------
    con : duckdb.DuckDBPyConnection
        Active DuckDB connection.
    table_name : str
        Name of the history table.
    """
    con.execute(
        f"""
        CREATE TABLE IF NOT EXISTS {table_name} (
            file_name TEXT,
            file_mtime TIMESTAMP,
            plant_name TEXT,
            machine_no TEXT,
            data_source TEXT,
            processed_at TIMESTAMP,
            PRIMARY KEY(file_name, file_mtime, plant_name, machine_no, data_source)
        )
        """
    )


def is_processed(
    file_path: Path,
    db_path: Path,
    plant_name: str,
    machine_no: str,
    data_source: str,
    table_name: str = "processed_files",
) -> bool:
    """Check whether a file has already been processed.

    The history table stores the file name, modification time, ``plant_name``
    ``machine_no`` and ``data_source``. A record is considered matching when
    all values are equal.

    Parameters
    ----------
    file_path : Path
        Target CSV file.
    db_path : Path
        DuckDB database storing the history table.
    plant_name : str
        Plant identifier used for partitioning.
    machine_no : str
        Machine identifier used for partitioning.
    data_source : str
        Identifier for the data format.
    table_name : str, optional
        Name of the table which records processed files.

    Returns
    -------
    bool
        ``True`` when a record for ``file_path`` exists.
    """
    db_path.parent.mkdir(parents=True, exist_ok=True)
    mtime = datetime.fromtimestamp(file_path.stat().st_mtime)
    with duckdb.connect(db_path) as con:
        _ensure_processed_table(con, table_name)
        result = con.execute(
            f"SELECT 1 FROM {table_name} WHERE file_name = ? AND file_mtime = ? AND plant_name = ? AND machine_no = ? AND data_source = ?",
            [file_path.name, mtime, plant_name, machine_no, data_source],
        ).fetchone()
        return result is not None


def mark_processed(
    file_path: Path,
    db_path: Path,
    plant_name: str,
    machine_no: str,
    data_source: str,
    table_name: str = "processed_files",
) -> None:
    """Record that a file has been processed.

    The file name and its last modification time are stored so that the same
    file relocated elsewhere will not be mistaken as new.

    Parameters
    ----------
    file_path : Path
        CSV file that was successfully processed.
    db_path : Path
        DuckDB database storing the history table.
    plant_name : str
        Plant identifier used for partitioning.
    machine_no : str
        Machine identifier used for partitioning.
    data_source : str
        Identifier for the data format.
    table_name : str, optional
        Name of the table used to store the history.
    """
    db_path.parent.mkdir(parents=True, exist_ok=True)
    with duckdb.connect(db_path) as con:
        _ensure_processed_table(con, table_name)
        mtime = datetime.fromtimestamp(file_path.stat().st_mtime)
        con.execute(
            f"INSERT OR REPLACE INTO {table_name} VALUES (?, ?, ?, ?, ?, ?)",
            [file_path.name, mtime, plant_name, machine_no, data_source, datetime.now()],
        )


def process_csv_files(
    file_paths: list[Path],
    parquet_path: Path,
    plant_name: str,
    machine_no: str,
    db_path: Path,
    data_source: str,
    *,
    force: bool = False,
) -> None:
    """Process CSV files, store them as Parquet and update history.

    Parameters
    ----------
    file_paths : list[Path]
        CSV files to process.
    parquet_path : Path
        Root directory of the output Parquet dataset.
    plant_name : str
        Plant identifier used for partitioning.
    machine_no : str
        Machine identifier used for partitioning.
    db_path : Path
        DuckDB database used for the processed history.
    data_source : str
        Identifier for the data format.
    force : bool, optional
        If ``True``, process files even when they are already recorded.
    """
    for fp in file_paths:
        if not force and is_processed(fp, db_path, plant_name, machine_no, data_source):
            print(f"skip {fp} (already processed)")
            continue
        print(f"processing {fp}")
        lf, header_lf = read_file_by_source(fp, data_source)
        register_header_to_duckdb(header_lf, db_path, plant_name, machine_no, data_source)

        row_count, column_count = write_parquet_file(
            lf, parquet_path, plant_name, machine_no
        )
        mark_processed(fp, db_path, plant_name, machine_no, data_source)
        print(f"processed {fp}: {row_count} rows, {column_count} columns")


def process_targets(
    targets: list[Path],
    parquet_path: Path,
    plant_name: str,
    machine_no: str,
    db_path: Path,
    data_source: str,
    *,
    file_name_pattern: list[str] | None = None,
    force: bool = False,
) -> None:
    """Entry point to process user-specified targets.

    Parameters
    ----------
    targets : list[Path]
        Directories or files (CSV/ZIP) to search.
    parquet_path, plant_name, machine_no, db_path : Path/str
        Parameters forwarded to :func:`process_csv_files`.
    data_source : str
        Identifier for the data format.
    file_name_pattern : list[str] | None, optional
        Patterns used to filter file names.
    force : bool, optional
        When ``True`` reprocess files even if they were already handled.
    """

    csv_files = collect_csv_files(targets, file_name_pattern)
    if not csv_files:
        print("No files to process")
        return
    process_csv_files(
        csv_files,
        parquet_path,
        plant_name,
        machine_no,
        db_path,
        data_source,
        force=force,
    )

if __name__ == "__main__":
    targets = [Path("data")]
    parquet_path = Path("output")
    plant_name = "plant1"
    machine_no = "machine1"
    db_path = Path("history.db")
    data_source = "pi"
    file_name_pattern = ["2023"]
    force = False
    process_targets(
        targets,
        parquet_path,
        plant_name,
        machine_no,
        db_path,
        data_source,
        file_name_pattern=file_name_pattern,
        force=force,
    )<|MERGE_RESOLUTION|>--- conflicted
+++ resolved
@@ -431,13 +431,9 @@
 
     # 2) スキーマを統合
     unified_schema = pa.unify_schemas(
-<<<<<<< HEAD
+
         [m.schema.to_arrow_schema() for m in meta_collector]
-=======
-        [m.schema.to_arrow_schema() for m in meta_collector],
-        promote_options="mixed",
-
->>>>>>> 0bb4b390
+
     )
 
     # 3) スキーマのみ
