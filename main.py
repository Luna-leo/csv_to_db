--- conflicted
+++ resolved
@@ -272,11 +272,10 @@
     ----------
     header_lf : pl.LazyFrame
         LazyFrame containing ``param_id`` and ``param_name``.
-<<<<<<< HEAD
+
         Both ``param_name_en`` and ``param_name_ja`` are initialized
         with this value when new IDs are registered.
-=======
->>>>>>> bba93393
+
     db_path : Path
         DuckDB database file where the table resides.
     plant_name : str
@@ -297,12 +296,10 @@
     header_df["machine_no"] = machine_no
     header_df["data_source"] = data_source
     header_df["insert_date"] = datetime.now()
-<<<<<<< HEAD
     # 初期登録時は英語・日本語ともに CSV の param_name を流用する
     header_df["param_name_en"] = header_df["param_name"]
     header_df["param_name_ja"] = header_df["param_name"]
-=======
->>>>>>> bba93393
+
 
     con.execute(
         f"""
@@ -334,13 +331,8 @@
             new_rows[
                 [
                     "param_id",
-<<<<<<< HEAD
                     "param_name_en",
                     "param_name_ja",
-=======
-                    "param_name",
-                    "param_name",
->>>>>>> bba93393
                     "plant_name",
                     "machine_no",
                     "data_source",
