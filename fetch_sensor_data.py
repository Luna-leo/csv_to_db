--- conflicted
+++ resolved
@@ -45,11 +45,7 @@
     dataset = ds.dataset(
         root,
         format="parquet",
-<<<<<<< HEAD
         partitioning=ds.partitioning(schema)
-=======
-        partitioning=ds.partitioning(schema, flavor="directory"),
->>>>>>> e2eaf356
     )
 
     start_dt = _to_datetime(start)
